--- conflicted
+++ resolved
@@ -14,19 +14,11 @@
     "license": "MIT",
     "dependencies": {
         "commander": "^9.5.0",
-<<<<<<< HEAD
-        "cosmiconfig": "^8.0.0",
+        "cosmiconfig": "^8.1.3",
         "fast-xml-parser": "^4.2.2",
         "node-fetch": "^2.6.7",
         "pa11y": "^8.0.0",
         "puppeteer": "^19.10.0",
-=======
-        "cosmiconfig": "^8.1.3",
-        "fast-xml-parser": "^4.2.2",
-        "node-fetch": "^2.6.7",
-        "pa11y": "^8.0.0",
-        "puppeteer": "^19.9.1",
->>>>>>> 1402eaf7
         "xml2js": "^0.5.0"
     },
     "bin": {
